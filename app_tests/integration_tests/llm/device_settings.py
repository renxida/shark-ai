--- conflicted
+++ resolved
@@ -37,9 +37,6 @@
     server_flags=("--device=hip",),
 )
 
-<<<<<<< HEAD
-# Base mapping of device names to settings
-=======
 GFX1100 = DeviceSettings(
     compile_flags=(
         "--iree-hal-target-backends=rocm",
@@ -48,7 +45,6 @@
     server_flags=("--device=hip",),
 )
 
->>>>>>> 9223d821
 table = {
     "gfx942": GFX942,
     "gfx90a": GFX90A,
