# Copyright 2024 Advanced Micro Devices, Inc.
#
# Licensed under the Apache License v2.0 with LLVM Exceptions.
# See https://llvm.org/LICENSE.txt for license information.
# SPDX-License-Identifier: Apache-2.0 WITH LLVM-exception

"""
Uses shortfin_apps.llm.components.lifecycle to configure a FastAPI application.
"""
from fastapi import FastAPI
from fastapi.middleware.cors import CORSMiddleware
<<<<<<< HEAD

from .lifecycle_hooks import lifespan
=======
>>>>>>> aa31e1e9
from .routes import application_router, generation_router
from fastapi import FastAPI


def add_routes(app: FastAPI):
    app.include_router(application_router)
    app.include_router(generation_router)
    return app


def add_middleware(app: FastAPI):
    app.add_middleware(
        CORSMiddleware,
        allow_origins=["*"],
        allow_methods=["*"],
        allow_headers=["*"],
    )
    return app


<<<<<<< HEAD
def get_app() -> FastAPI:
=======
def get_app(lifespan) -> FastAPI:
>>>>>>> aa31e1e9
    app = FastAPI(lifespan=lifespan)
    app = add_routes(app)
    app = add_middleware(app)
    return app<|MERGE_RESOLUTION|>--- conflicted
+++ resolved
@@ -9,11 +9,6 @@
 """
 from fastapi import FastAPI
 from fastapi.middleware.cors import CORSMiddleware
-<<<<<<< HEAD
-
-from .lifecycle_hooks import lifespan
-=======
->>>>>>> aa31e1e9
 from .routes import application_router, generation_router
 from fastapi import FastAPI
 
@@ -34,11 +29,7 @@
     return app
 
 
-<<<<<<< HEAD
-def get_app() -> FastAPI:
-=======
 def get_app(lifespan) -> FastAPI:
->>>>>>> aa31e1e9
     app = FastAPI(lifespan=lifespan)
     app = add_routes(app)
     app = add_middleware(app)
