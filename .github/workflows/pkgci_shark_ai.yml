# Copyright 2024 Advanced Micro Devices, Inc.
#
# Licensed under the Apache License v2.0 with LLVM Exceptions.
# See https://llvm.org/LICENSE.txt for license information.
# SPDX-License-Identifier: Apache-2.0 WITH LLVM-exception

name: PkgCI - shark-ai

on:
  workflow_call:
    inputs:
      artifact_run_id:
        type: string
        default: ""
  workflow_dispatch:
    inputs:
      artifact_run_id:
        type: string
        description: "Id for a workflow run that produced dev packages"
        default: ""

jobs:
  smoke_test:
    name: "Smoke Test (${{ matrix.name }})"
    runs-on: ${{ matrix.runs-on }}
    strategy:
      fail-fast: false
      matrix:
        include:
          - name: cpu
            runs-on: azure-cpubuilder-linux-scale
            test_device: cpu
            python-version: 3.11
          - name: amdgpu_rocm_mi300_gfx942
            runs-on: linux-mi300-1gpu-ossci
            test_device: gfx942
            python-version: 3.11
    defaults:
      run:
        shell: bash
    env:
      PACKAGE_DOWNLOAD_DIR: ${{ github.workspace }}/.packages
      VENV_DIR: ${{ github.workspace }}/.venv
    steps:
      - name: Run rocminfo
        if: contains(matrix.test_device, 'gfx')
        run: rocminfo
      - name: "Checkout Code"
        uses: actions/checkout@11bd71901bbe5b1630ceea73d27597364c9af683 # v4.2.2
      - name: "Set up environment and install PkgCI Artifacts"
        uses: ./.github/actions/pkgci-setup
        with:
          python-version: ${{matrix.python-version}}
          artifact-run-id: ${{ inputs.artifact_run_id }}
      - name: Run LLM Smoke Test
        run: |
          source ${VENV_DIR}/bin/activate
          pytest -v --test_device=${{ matrix.test_device }} \
            --junitxml=smoke-test-${{ matrix.name }}.xml \
            app_tests/integration_tests/llm/shortfin/tinystories_llama2_25m_test.py \
            --log-cli-level=INFO
      - name: Upload Test Results
        if: always()
        uses: actions/upload-artifact@v4
        with:
          name: smoke-test-${{ matrix.name }}
          path: smoke-test-${{ matrix.name }}.xml

<<<<<<< HEAD
  sharded_tests:
    name: "Sharded smoke tests (${{ matrix.name }})"
=======

  direct_to_batcher_test:
    name: "Direct to Batcher Test (${{ matrix.name }})"
>>>>>>> 3273c83f
    runs-on: ${{ matrix.runs-on }}
    strategy:
      fail-fast: false
      matrix:
        include:
<<<<<<< HEAD
          - name: amdgpu_mi300_gfx942_tp4
            runs-on: linux-mi300-4gpu-ossci-nod-ai
            test_device: gfx942_tp4
=======
          - name: cpu
            runs-on: azure-cpubuilder-linux-scale
            test_device: cpu
            python-version: 3.11
          - name: amdgpu_rocm_mi300_gfx942
            runs-on: linux-mi300-1gpu-ossci
            test_device: gfx942
>>>>>>> 3273c83f
            python-version: 3.11
    defaults:
      run:
        shell: bash
    env:
      PACKAGE_DOWNLOAD_DIR: ${{ github.workspace }}/.packages
      VENV_DIR: ${{ github.workspace }}/.venv
    steps:
      - name: Run rocminfo
        if: contains(matrix.test_device, 'gfx')
        run: rocminfo
      - name: "Checkout Code"
        uses: actions/checkout@11bd71901bbe5b1630ceea73d27597364c9af683 # v4.2.2
      - name: "Set up environment and install PkgCI Artifacts"
        uses: ./.github/actions/pkgci-setup
        with:
          python-version: ${{matrix.python-version}}
          artifact-run-id: ${{ inputs.artifact_run_id }}
<<<<<<< HEAD
      - name: Run LLM Sharded Smoke Test
        run: |
          source ${VENV_DIR}/bin/activate
          pytest -v --test_device=${{ matrix.test_device }} \
            --junitxml=sharded-smoke-test-${{ matrix.name }}.xml \
            app_tests/integration_tests/llm/shortfin/sharded_model_test.py \
=======
      - name: Run Direct-to-batcher Test
        run: |
          source ${VENV_DIR}/bin/activate
          pytest -v -s --test_device=${{ matrix.test_device }} \
            --junitxml=direct-to-batcher-test-${{ matrix.name }}.xml \
            app_tests/integration_tests/llm/shortfin/direct_to_batcher_test.py \
>>>>>>> 3273c83f
            --log-cli-level=INFO
      - name: Upload Test Results
        if: always()
        uses: actions/upload-artifact@v4
        with:
<<<<<<< HEAD
          name: sharded-smoke-test-${{ matrix.name }}
          path: sharded-smoke-test-${{ matrix.name }}.xml
=======
          name: direct-to-batcher-test-${{ matrix.name }}
          path: direct-to-batcher-test-${{ matrix.name }}.xml
>>>>>>> 3273c83f


  integration_test:
    name: "Integration Test (${{ matrix.name }})"
    runs-on: ${{ matrix.runs-on }}
    strategy:
      fail-fast: false
      matrix:
        include:
          - name: cpu
            runs-on: azure-cpubuilder-linux-scale
            test_device: cpu
            python-version: 3.11
          - name: amdgpu_rocm_mi300_gfx942
            runs-on: linux-mi300-1gpu-ossci
            test_device: gfx942
            python-version: 3.11
    defaults:
      run:
        shell: bash
    env:
      PACKAGE_DOWNLOAD_DIR: ${{ github.workspace }}/.packages
      VENV_DIR: ${{ github.workspace }}/.venv
    steps:
      - name: Run rocminfo
        if: contains(matrix.test_device, 'gfx')
        run: rocminfo
      - name: "Checkout Code"
        uses: actions/checkout@11bd71901bbe5b1630ceea73d27597364c9af683 # v4.2.2
      - name: "Set up environment and install PkgCI Artifacts"
        uses: ./.github/actions/pkgci-setup
        with:
          python-version: ${{matrix.python-version}}
          artifact-run-id: ${{ inputs.artifact_run_id }}
      - name: Run LLM Integration Tests
        run: |
          source ${VENV_DIR}/bin/activate
          pytest -v --test_device=${{ matrix.test_device }} \
            --junitxml=integration-test-${{ matrix.name }}.xml \
            app_tests/integration_tests/llm/shortfin/open_llama_3b_llm_server_test.py \
            --log-cli-level=INFO
      - name: Upload Test Results
        if: always()
        uses: actions/upload-artifact@v4
        with:
          name: integration-test-${{ matrix.name }}
          path: integration-test-${{ matrix.name }}.xml

  # TODO: Figure out how to publish one summary over many pytest runs. This current test summary action doesn't work due to perms problems.
  # test_summary:
  #   name: "Test Summary"
  #   needs: [smoke_test, integration_test]
  #   runs-on: ubuntu-latest
  #   if: always()
  #   steps:
  #     - name: Download Test Results
  #       uses: actions/download-artifact@v4
  #       with:
  #         pattern: "*-test-*"
  #         merge-multiple: true
  #     - name: Publish Test Results
  #       uses: EnricoMi/publish-unit-test-result-action@v2
  #       with:
  #         junit_files: "*-test-*.xml"
  #         comment_mode: off<|MERGE_RESOLUTION|>--- conflicted
+++ resolved
@@ -66,24 +66,55 @@
           name: smoke-test-${{ matrix.name }}
           path: smoke-test-${{ matrix.name }}.xml
 
-<<<<<<< HEAD
   sharded_tests:
     name: "Sharded smoke tests (${{ matrix.name }})"
-=======
-
-  direct_to_batcher_test:
-    name: "Direct to Batcher Test (${{ matrix.name }})"
->>>>>>> 3273c83f
-    runs-on: ${{ matrix.runs-on }}
-    strategy:
-      fail-fast: false
-      matrix:
-        include:
-<<<<<<< HEAD
+    runs-on: ${{ matrix.runs-on }}
+    strategy:
+      fail-fast: false
+      matrix:
+        include:
           - name: amdgpu_mi300_gfx942_tp4
             runs-on: linux-mi300-4gpu-ossci-nod-ai
             test_device: gfx942_tp4
-=======
+            python-version: 3.11
+    defaults:
+      run:
+        shell: bash
+    env:
+      PACKAGE_DOWNLOAD_DIR: ${{ github.workspace }}/.packages
+      VENV_DIR: ${{ github.workspace }}/.venv
+    steps:
+      - name: Run rocminfo
+        if: contains(matrix.test_device, 'gfx')
+        run: rocminfo
+      - name: "Checkout Code"
+        uses: actions/checkout@11bd71901bbe5b1630ceea73d27597364c9af683 # v4.2.2
+      - name: "Set up environment and install PkgCI Artifacts"
+        uses: ./.github/actions/pkgci-setup
+        with:
+          python-version: ${{matrix.python-version}}
+          artifact-run-id: ${{ inputs.artifact_run_id }}
+      - name: Run LLM Sharded Smoke Test
+        run: |
+          source ${VENV_DIR}/bin/activate
+          pytest -v --test_device=${{ matrix.test_device }} \
+            --junitxml=sharded-smoke-test-${{ matrix.name }}.xml \
+            app_tests/integration_tests/llm/shortfin/sharded_model_test.py \
+            --log-cli-level=INFO
+      - name: Upload Test Results
+        if: always()
+        uses: actions/upload-artifact@v4
+        with:
+          name: sharded-smoke-test-${{ matrix.name }}
+          path: sharded-smoke-test-${{ matrix.name }}.xml
+
+  direct_to_batcher_test:
+    name: "Direct to Batcher Test (${{ matrix.name }})"
+    runs-on: ${{ matrix.runs-on }}
+    strategy:
+      fail-fast: false
+      matrix:
+        include:
           - name: cpu
             runs-on: azure-cpubuilder-linux-scale
             test_device: cpu
@@ -91,52 +122,37 @@
           - name: amdgpu_rocm_mi300_gfx942
             runs-on: linux-mi300-1gpu-ossci
             test_device: gfx942
->>>>>>> 3273c83f
-            python-version: 3.11
-    defaults:
-      run:
-        shell: bash
-    env:
-      PACKAGE_DOWNLOAD_DIR: ${{ github.workspace }}/.packages
-      VENV_DIR: ${{ github.workspace }}/.venv
-    steps:
-      - name: Run rocminfo
-        if: contains(matrix.test_device, 'gfx')
-        run: rocminfo
-      - name: "Checkout Code"
-        uses: actions/checkout@11bd71901bbe5b1630ceea73d27597364c9af683 # v4.2.2
-      - name: "Set up environment and install PkgCI Artifacts"
-        uses: ./.github/actions/pkgci-setup
-        with:
-          python-version: ${{matrix.python-version}}
-          artifact-run-id: ${{ inputs.artifact_run_id }}
-<<<<<<< HEAD
-      - name: Run LLM Sharded Smoke Test
-        run: |
-          source ${VENV_DIR}/bin/activate
-          pytest -v --test_device=${{ matrix.test_device }} \
-            --junitxml=sharded-smoke-test-${{ matrix.name }}.xml \
-            app_tests/integration_tests/llm/shortfin/sharded_model_test.py \
-=======
+            python-version: 3.11
+    defaults:
+      run:
+        shell: bash
+    env:
+      PACKAGE_DOWNLOAD_DIR: ${{ github.workspace }}/.packages
+      VENV_DIR: ${{ github.workspace }}/.venv
+    steps:
+      - name: Run rocminfo
+        if: contains(matrix.test_device, 'gfx')
+        run: rocminfo
+      - name: "Checkout Code"
+        uses: actions/checkout@11bd71901bbe5b1630ceea73d27597364c9af683 # v4.2.2
+      - name: "Set up environment and install PkgCI Artifacts"
+        uses: ./.github/actions/pkgci-setup
+        with:
+          python-version: ${{matrix.python-version}}
+          artifact-run-id: ${{ inputs.artifact_run_id }}
       - name: Run Direct-to-batcher Test
         run: |
           source ${VENV_DIR}/bin/activate
           pytest -v -s --test_device=${{ matrix.test_device }} \
             --junitxml=direct-to-batcher-test-${{ matrix.name }}.xml \
             app_tests/integration_tests/llm/shortfin/direct_to_batcher_test.py \
->>>>>>> 3273c83f
-            --log-cli-level=INFO
-      - name: Upload Test Results
-        if: always()
-        uses: actions/upload-artifact@v4
-        with:
-<<<<<<< HEAD
-          name: sharded-smoke-test-${{ matrix.name }}
-          path: sharded-smoke-test-${{ matrix.name }}.xml
-=======
+            --log-cli-level=INFO
+      - name: Upload Test Results
+        if: always()
+        uses: actions/upload-artifact@v4
+        with:
           name: direct-to-batcher-test-${{ matrix.name }}
           path: direct-to-batcher-test-${{ matrix.name }}.xml
->>>>>>> 3273c83f
 
 
   integration_test:
